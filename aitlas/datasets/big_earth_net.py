--- conflicted
+++ resolved
@@ -10,11 +10,7 @@
 from torch.utils.data import DataLoader, Dataset
 from torchvision import transforms
 
-<<<<<<< HEAD
-from ..base import CsvDataset, SplitableDataset
-=======
 from ..base import BaseDataset
->>>>>>> 0a7cfbd0
 from .schemas import BigEarthNetSchema
 
 
@@ -223,10 +219,27 @@
         self.db = lmdb.open(config.lmdb_path)
         self.patches = self.load_patches(self.root)
 
+    def __getitem__(self, index):
+        patch_name = self.patches[index]
+        print(patch_name)
+
+        with self.db.begin(write=False) as txn:
+            byteflow = txn.get(patch_name.encode())
+
+        bands10, _, _, multihots = loads_pyarrow(byteflow)
+
+        bands10 = bands10.astype(np.float32)[0][0:3]
+        multihots = multihots.astype(np.float32)[0]
+
+        if self.transform:
+            bands10, multihots = self.transform((bands10, multihots))
+
+        return bands10, multihots
+
     def __len__(self):
         return len(self.patches)
 
-    def default_transform(self):
+    def load_transforms(self):
         return transforms.Compose([ToTensorRGB()])
 
     def load_patches(self, root):
@@ -281,12 +294,8 @@
         self.db.sync()
         self.db.close()
 
-<<<<<<< HEAD
-
-class BigEarthNetRGBCsvDataset(CsvDataset):
-=======
+
 class BigEarthNetRGBCsvDataset(BaseDataset):
->>>>>>> 0a7cfbd0
     """BigEartNet dataset adaptation"""
 
     schema = BigEarthNetSchema
@@ -315,12 +324,15 @@
         bands10 = bands10.astype(np.float32)[0:3]
         multihots = multihots.astype(np.float32)
 
+        if self.transform:
+            bands10, multihots = self.transform((bands10, multihots))
+
         return bands10, multihots
 
     def __len__(self):
         return len(self.patches)
 
-    def default_transform(self):
+    def load_transforms(self):
         return transforms.Compose(
             [
                 ToTensorRGB(),
@@ -330,36 +342,12 @@
 
     def load_patches(self):
         patch_names = []
-<<<<<<< HEAD
-        if self.config.train_csv:
-            with open(self.config.train_csv, "r") as f:
-=======
         if self.config.csv_file_path:
-            with open(self.config.csv_file_path, 'r') as f:
->>>>>>> 0a7cfbd0
+            with open(self.config.csv_file_path, "r") as f:
                 csv_reader = csv.reader(f)
                 for row in csv_reader:
                     patch_names.append(row[0])
 
-<<<<<<< HEAD
-        if self.config.val_csv:
-            with open(self.config.val_csv, "r") as f:
-                csv_reader = csv.reader(f)
-                for row in csv_reader:
-                    patch_names.append(row[0])
-
-        if self.config.test_csv:
-            with open(self.config.test_csv, "r") as f:
-                csv_reader = csv.reader(f)
-                for row in csv_reader:
-                    patch_names.append(row[0])
-        return patch_names
-
-    def get_item_name(self, index):
-        return self.patches[index]
-
-=======
->>>>>>> 0a7cfbd0
 
 class BigEarthNetRGBDataset(BaseBigEarthNetDataset):
     def __getitem__(self, index):
@@ -372,6 +360,9 @@
 
         bands10 = bands10.astype(np.float32)[0:3]  # Return only RGB channels
         multihots = multihots.astype(np.float32)
+
+        if self.transform:
+            bands10, bands20, bands60, multihots = self.transform((bands10, multihots))
 
         return bands10, multihots
 
@@ -462,9 +453,6 @@
         )
 
 
-# transformations
-
-
 class NormalizeRGB(object):
     def __init__(self, bands_mean, bands_std):
         self.bands10_mean = bands_mean
