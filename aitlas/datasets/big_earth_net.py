--- conflicted
+++ resolved
@@ -11,7 +11,7 @@
 from torchvision import transforms
 
 from ..base import SplitableDataset, CsvDataset
-from .schemas import BigEarthNetRGBSchema, BigEarthNetRGBCsvSchema
+from .schemas import BigEarthNetSchema, BigEarthNetRGBCsvSchema
 
 
 LABELS = {
@@ -203,14 +203,10 @@
             raise ImportError("You need to have `gdal` or `rasterio` installed. ")
 
 
-<<<<<<< HEAD
-class BigEarthNetRGBDataset(SplitableDataset):
-=======
 class BaseBigEarthNetDataset(SplitableDataset):
->>>>>>> 9c144fc1
     """BigEartNet dataset adaptation"""
 
-    schema = BigEarthNetRGBSchema
+    schema = BigEarthNetSchema
 
     def __init__(self, config):
         # now call the constructor to validate the schema and split the data
@@ -223,7 +219,6 @@
         self.db = lmdb.open(config.lmdb_path)
         self.patches = self.load_patches(self.root)
 
-<<<<<<< HEAD
     def __getitem__(self, index):
         patch_name = self.patches[index]
         print(patch_name)
@@ -245,8 +240,6 @@
 
         return bands10, multihots
 
-=======
->>>>>>> 9c144fc1
     def __len__(self):
         return len(self.patches)
 
@@ -549,8 +542,4 @@
     def __call__(self, sample):
         bands10, multihots = sample
 
-<<<<<<< HEAD
-        return torch.tensor(bands10), multihots
-=======
-        return torch.tensor(bands10), torch.tensor(bands20), bands60, multihots
->>>>>>> 9c144fc1
+        return torch.tensor(bands10), torch.tensor(bands20), bands60, multihots