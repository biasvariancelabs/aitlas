import os

import torchvision.transforms as transforms

<<<<<<< HEAD
from ..base import BaseTransforms, DatasetFolderMixin, SplitableDataset
from ..utils import pil_loader, tiff_loader
from .schemas import EurosatDatasetSchema
=======
from .multi_class_csv import MultiClassCsvDataset
>>>>>>> 0a7cfbd0


CLASSES_TO_IDX = {
    "AnnualCrop": 0,
    "Forest": 1,
    "HerbaceousVegetation": 2,
    "Highway": 3,
    "Industrial": 4,
    "Pasture": 5,
    "PermanentCrop": 6,
    "Residential": 7,
    "River": 8,
    "SeaLake": 9,
}


class EurosatDataset(MultiClassCsvDataset):

    classes_to_idx = CLASSES_TO_IDX

    def __init__(self, config):
        # now call the constuctor to validate the schema and load the data
        MultiClassCsvDataset.__init__(self, config)

        self.transform = self.train_transform()

    def default_transform(self):
        return EurosatTransforms({})

<<<<<<< HEAD
    def get_item_name(self, index):
        return self.data[index][0]

    def __getitem__(self, index):
        """
        Args:
            index (int): Index

        Returns:
            tuple: (image, target) where target is index of the target class.
        """
        # load image
        img = self.image_loader(self.data[index][0])
        target = self.data[index][1]
        return img, target

    def __len__(self):
        return len(self.data)

    def labels(self):
        return list(self.classes_to_idx.keys())


class EurosatTransforms(BaseTransforms):
    def __init__(self, config):
        BaseTransforms.__init__(self, config)

        self.transform = transforms.Compose(
            [
                transforms.ToPILImage(),
                transforms.Resize(256),
                transforms.CenterCrop(224),
                transforms.ToTensor(),
            ]
        )

    def __call__(self, input, target):
        return self.transform(input), target
=======

>>>>>>> 0a7cfbd0
<|MERGE_RESOLUTION|>--- conflicted
+++ resolved
@@ -2,13 +2,7 @@
 
 import torchvision.transforms as transforms
 
-<<<<<<< HEAD
-from ..base import BaseTransforms, DatasetFolderMixin, SplitableDataset
-from ..utils import pil_loader, tiff_loader
-from .schemas import EurosatDatasetSchema
-=======
 from .multi_class_csv import MultiClassCsvDataset
->>>>>>> 0a7cfbd0
 
 
 CLASSES_TO_IDX = {
@@ -33,50 +27,12 @@
         # now call the constuctor to validate the schema and load the data
         MultiClassCsvDataset.__init__(self, config)
 
-        self.transform = self.train_transform()
-
-    def default_transform(self):
-        return EurosatTransforms({})
-
-<<<<<<< HEAD
-    def get_item_name(self, index):
-        return self.data[index][0]
-
-    def __getitem__(self, index):
-        """
-        Args:
-            index (int): Index
-
-        Returns:
-            tuple: (image, target) where target is index of the target class.
-        """
-        # load image
-        img = self.image_loader(self.data[index][0])
-        target = self.data[index][1]
-        return img, target
-
-    def __len__(self):
-        return len(self.data)
-
-    def labels(self):
-        return list(self.classes_to_idx.keys())
-
-
-class EurosatTransforms(BaseTransforms):
-    def __init__(self, config):
-        BaseTransforms.__init__(self, config)
-
-        self.transform = transforms.Compose(
+    def load_transforms(self):
+        return transforms.Compose(
             [
                 transforms.ToPILImage(),
                 transforms.Resize(256),
                 transforms.CenterCrop(224),
                 transforms.ToTensor(),
             ]
-        )
-
-    def __call__(self, input, target):
-        return self.transform(input), target
-=======
-
->>>>>>> 0a7cfbd0
+        )