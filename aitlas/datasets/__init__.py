from .multiclass_classification import MultiClassClassificationDataset
from .multilabel_classification import MultiLabelClassificationDataset

from .big_earth_net import (
    BaseBigEarthNetDataset,
    BigEarthNetAllBandsDataset,
    BigEarthNetRGBCsvDataset,
    BigEarthNetRGBDataset,
)
from .uc_merced_multilabel import UcMercedMultiLabelDataset
from .aid_multilabel import AIDMultiLabelDataset
from .dfc15_multilabel import DFC15MultiLabelDataset
from .mlrs_net import MLRSNet

from .eurosat import EurosatDataset
from .pattern_net import PatternNetDataset
from .resisc45 import Resisc45Dataset
from .uc_merced import UcMercedDataset
<<<<<<< HEAD
from .aid import AIDDataset
from .rsscn7 import RSSCN7Dataset
from .rsi_cb256 import RSICB256Dataset
from .siri_whu import SiriWhuDataset
from .sat6 import SAT6
from .clrs import CLRSDataset
from .whu_rs19 import WHURS19Dataset
from .rsd46_whu import RSD46WHUDataset

from .camvid import CamVidDataset
from .chactun import ChactunDataset
from .landcover_ai import LandCoverAiDataset
=======
from .uc_merced_multilabels import UcMercedMultiLabelsDataset
from .spacenet5 import SpaceNet5Dataset
>>>>>>> fd190845
<|MERGE_RESOLUTION|>--- conflicted
+++ resolved
@@ -1,35 +1,28 @@
-from .multiclass_classification import MultiClassClassificationDataset
-from .multilabel_classification import MultiLabelClassificationDataset
-
+from .aid import AIDDataset
+from .aid_multilabel import AIDMultiLabelDataset
 from .big_earth_net import (
     BaseBigEarthNetDataset,
     BigEarthNetAllBandsDataset,
     BigEarthNetRGBCsvDataset,
     BigEarthNetRGBDataset,
 )
-from .uc_merced_multilabel import UcMercedMultiLabelDataset
-from .aid_multilabel import AIDMultiLabelDataset
+from .camvid import CamVidDataset
+from .chactun import ChactunDataset
+from .clrs import CLRSDataset
 from .dfc15_multilabel import DFC15MultiLabelDataset
+from .eurosat import EurosatDataset
+from .landcover_ai import LandCoverAiDataset
 from .mlrs_net import MLRSNet
-
-from .eurosat import EurosatDataset
+from .multiclass_classification import MultiClassClassificationDataset
+from .multilabel_classification import MultiLabelClassificationDataset
 from .pattern_net import PatternNetDataset
 from .resisc45 import Resisc45Dataset
+from .rsd46_whu import RSD46WHUDataset
+from .rsi_cb256 import RSICB256Dataset
+from .rsscn7 import RSSCN7Dataset
+from .sat6 import SAT6
+from .siri_whu import SiriWhuDataset
+from .spacenet5 import SpaceNet5Dataset
 from .uc_merced import UcMercedDataset
-<<<<<<< HEAD
-from .aid import AIDDataset
-from .rsscn7 import RSSCN7Dataset
-from .rsi_cb256 import RSICB256Dataset
-from .siri_whu import SiriWhuDataset
-from .sat6 import SAT6
-from .clrs import CLRSDataset
-from .whu_rs19 import WHURS19Dataset
-from .rsd46_whu import RSD46WHUDataset
-
-from .camvid import CamVidDataset
-from .chactun import ChactunDataset
-from .landcover_ai import LandCoverAiDataset
-=======
-from .uc_merced_multilabels import UcMercedMultiLabelsDataset
-from .spacenet5 import SpaceNet5Dataset
->>>>>>> fd190845
+from .uc_merced_multilabel import UcMercedMultiLabelDataset
+from .whu_rs19 import WHURS19Dataset