--- conflicted
+++ resolved
@@ -1,113 +1,109 @@
-import os
-
-import matplotlib.pyplot as plt
-import numpy as np
-from matplotlib.patches import Patch
-
-from ..base import BaseDataset
-from ..utils import image_invert, image_loader
-from .schemas import SegmentationDatasetSchema
-
-
-LABELS = ["Aguada", "Building", "Platform"]
-COLOR_MAPPING = [[255, 255, 0], [100, 100, 100], [0, 255, 0]]
-
-
-"""
-For the Chactun dataset there is a seperate mask for each label
-The object is black and the background is white
-"""
-
-
-class ChactunDataset(BaseDataset):
-
-    schema = SegmentationDatasetSchema
-    labels = LABELS
-    color_mapping = COLOR_MAPPING
-    name = "Chactun"
-
-    def __init__(self, config):
-        # now call the constructor to validate the schema and split the data
-        super().__init__(config)
-        self.images = []
-        self.masks = []
-        self.load_dataset(self.config.data_dir)
-
-    def __getitem__(self, index):
-        image = image_loader(self.images[index])
-<<<<<<< HEAD
-        mask = np.zeros(shape=(len(self.masks[index]), image.shape[0], image.shape[1]), dtype=np.float64)
-=======
-        mask = np.zeros(
-            shape=(len(self.masks[index]), image.shape[0], image.shape[1]), dtype=float
-        )
->>>>>>> fb81922f
-        for i, path in enumerate(self.masks[index]):
-            mask[i] = image_invert(path, True)
-        if self.transform:
-            image = self.transform(image)
-        if self.target_transform:
-            mask = self.target_transform(mask)
-        return image, mask
-
-    def __len__(self):
-        return len(self.images)
-
-    def load_dataset(self, data_dir):
-        if not self.labels:
-            raise ValueError("You need to provide the list of labels for the dataset")
-
-        masks_for_image = []
-        for root, _, fnames in sorted(os.walk(data_dir)):
-            for i, fname in enumerate(sorted(fnames)):
-                path = os.path.join(data_dir, fname)
-                if i % 4 == 0:
-                    self.images.append(path)
-                    masks_for_image = []
-                else:
-                    masks_for_image.append(path)
-                    if i % 4 == 3:
-                        self.masks.append(masks_for_image)
-
-    def get_labels(self):
-        return self.labels
-
-    def show_image(self, index):
-        img = self[index][0]
-        mask = self[index][1].transpose(1, 2, 0)
-        legend_elements = []
-        img_mask = []
-        for i, label in enumerate(self.labels):
-            legend_elements.append(
-                Patch(
-                    facecolor=tuple([x / 255 for x in self.color_mapping[i]]),
-                    label=self.labels[i],
-                )
-            )
-            img_mask.append(np.zeros([mask.shape[0], mask.shape[1], 3], np.uint8))
-            img_mask[i][np.where(mask[:, :, i] == 255)] = self.color_mapping[i]
-
-        fig = plt.figure(figsize=(10, 8))
-        fig.suptitle(
-            f"Image and mask with index {index} from the dataset {self.get_name()}\n",
-            fontsize=16,
-            y=1.006,
-        )
-        fig.legend(
-            handles=legend_elements, bbox_to_anchor=[0.95, 0.95], loc="upper right"
-        )
-        plt.subplot(2, 2, 1)
-        plt.imshow(img)
-        plt.axis("off")
-        plt.subplot(2, 2, 2)
-        plt.imshow(img_mask[0])
-        plt.axis("off")
-        plt.subplot(2, 2, 3)
-        plt.imshow(img_mask[1])
-        plt.axis("off")
-        plt.subplot(2, 2, 4)
-        plt.imshow(img_mask[2])
-        plt.axis("off")
-        fig.tight_layout()
-        plt.show()
-        return fig
+import os
+
+import matplotlib.pyplot as plt
+import numpy as np
+from matplotlib.patches import Patch
+
+from ..base import BaseDataset
+from ..utils import image_invert, image_loader
+from .schemas import SegmentationDatasetSchema
+
+
+LABELS = ["Aguada", "Building", "Platform"]
+COLOR_MAPPING = [[255, 255, 0], [100, 100, 100], [0, 255, 0]]
+
+
+"""
+For the Chactun dataset there is a seperate mask for each label
+The object is black and the background is white
+"""
+
+
+class ChactunDataset(BaseDataset):
+
+    schema = SegmentationDatasetSchema
+    labels = LABELS
+    color_mapping = COLOR_MAPPING
+    name = "Chactun"
+
+    def __init__(self, config):
+        # now call the constructor to validate the schema and split the data
+        super().__init__(config)
+        self.images = []
+        self.masks = []
+        self.load_dataset(self.config.data_dir)
+
+    def __getitem__(self, index):
+        image = image_loader(self.images[index])
+        mask = np.zeros(
+            shape=(len(self.masks[index]), image.shape[0], image.shape[1]), dtype=float
+        )
+        for i, path in enumerate(self.masks[index]):
+            mask[i] = image_invert(path, True)
+        if self.transform:
+            image = self.transform(image)
+        if self.target_transform:
+            mask = self.target_transform(mask)
+        return image, mask
+
+    def __len__(self):
+        return len(self.images)
+
+    def load_dataset(self, data_dir):
+        if not self.labels:
+            raise ValueError("You need to provide the list of labels for the dataset")
+
+        masks_for_image = []
+        for root, _, fnames in sorted(os.walk(data_dir)):
+            for i, fname in enumerate(sorted(fnames)):
+                path = os.path.join(data_dir, fname)
+                if i % 4 == 0:
+                    self.images.append(path)
+                    masks_for_image = []
+                else:
+                    masks_for_image.append(path)
+                    if i % 4 == 3:
+                        self.masks.append(masks_for_image)
+
+    def get_labels(self):
+        return self.labels
+
+    def show_image(self, index):
+        img = self[index][0]
+        mask = self[index][1].transpose(1, 2, 0)
+        legend_elements = []
+        img_mask = []
+        for i, label in enumerate(self.labels):
+            legend_elements.append(
+                Patch(
+                    facecolor=tuple([x / 255 for x in self.color_mapping[i]]),
+                    label=self.labels[i],
+                )
+            )
+            img_mask.append(np.zeros([mask.shape[0], mask.shape[1], 3], np.uint8))
+            img_mask[i][np.where(mask[:, :, i] == 255)] = self.color_mapping[i]
+
+        fig = plt.figure(figsize=(10, 8))
+        fig.suptitle(
+            f"Image and mask with index {index} from the dataset {self.get_name()}\n",
+            fontsize=16,
+            y=1.006,
+        )
+        fig.legend(
+            handles=legend_elements, bbox_to_anchor=[0.95, 0.95], loc="upper right"
+        )
+        plt.subplot(2, 2, 1)
+        plt.imshow(img)
+        plt.axis("off")
+        plt.subplot(2, 2, 2)
+        plt.imshow(img_mask[0])
+        plt.axis("off")
+        plt.subplot(2, 2, 3)
+        plt.imshow(img_mask[1])
+        plt.axis("off")
+        plt.subplot(2, 2, 4)
+        plt.imshow(img_mask[2])
+        plt.axis("off")
+        fig.tight_layout()
+        plt.show()
+        return fig