--- conflicted
+++ resolved
@@ -1,9 +1,9 @@
 import numpy as np
-
 from PIL import Image
 
+from ..utils import image_loader
 from .multiclass_classification import MultiClassClassificationDataset
-from ..utils import image_loader
+
 
 LABELS = [
     "Airplane",
@@ -64,8 +64,7 @@
 
     def __init__(self, config):
         # now call the constructor to validate the schema and load the data
-<<<<<<< HEAD
-        MultiClassClassificationDataset.__init__(self, config)
+        super().__init__(config)
 
     def __getitem__(self, index):
         """
@@ -76,7 +75,9 @@
             tuple: (image, target) where target is index of the target class.
         """
         # load image
-        img = np.asarray(Image.fromarray(image_loader(self.data[index][0])).convert('RGB'))
+        img = np.asarray(
+            Image.fromarray(image_loader(self.data[index][0])).convert("RGB")
+        )
 
         # apply transformations
         if self.transform:
@@ -84,9 +85,4 @@
         target = self.data[index][1]
         if self.target_transform:
             target = self.target_transform(self.data[index][1])
-        return img, target
-
-
-=======
-        super().__init__(config)
->>>>>>> fb81922f
+        return img, target