--- conflicted
+++ resolved
@@ -1,16 +1,7 @@
 from marshmallow import fields, validate
 
-<<<<<<< HEAD
-from ..base.schemas import BaseDatasetSchema, CsvDatasetSchema, SplitableDatasetSchema
+from ..base.schemas import BaseDatasetSchema
 
-
-class RootFolderSchema(SplitableDatasetSchema):
-    root = fields.String(
-        required=True, description="Dataset path on disk", example="./data/dataset/",
-    )
-=======
-from ..base.schemas import BaseDatasetSchema
->>>>>>> 0a7cfbd0
 
 class MultiClassCsvDatasetSchema(BaseDatasetSchema):
     download = fields.Bool(
@@ -19,6 +10,7 @@
     csv_file_path = fields.String(
         required=True, description="CSV file on disk", example="./data/train.csv"
     )
+
 
 class BigEarthNetSchema(BaseDatasetSchema):
     csv_file_path = fields.String(
