--- conflicted
+++ resolved
@@ -38,18 +38,25 @@
     )
 
 
-class ObjectDetectionDatasetSchema(BaseDatasetSchema):
-    data_dir = fields.String(
-<<<<<<< HEAD
+class ObjectDetectionPascalDatasetSchema(BaseDatasetSchema):
+    data_dir = fields.String(
         missing="/", description="Dataset path on disk", example="./data/DIOR/"
     )
     json_file = fields.String(
         missing=None,
         description="JSON Coco file format on disk",
         example="./data/train.json",
-=======
-        missing="/", description="Dataset path on disk", example="./data/BigEarthNet/"
->>>>>>> e6689a18
+    )
+
+
+class ObjectDetectionCocoDatasetSchema(BaseDatasetSchema):
+    data_dir = fields.String(
+        missing="/", description="Dataset path on disk", example="./data/DIOR/"
+    )
+    json_file = fields.String(
+        missing=None,
+        description="JSON Coco file format on disk",
+        example="./data/train.json",
     )
 
 
