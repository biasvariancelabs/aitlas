from marshmallow import fields, validate

from ..base.schemas import BaseDatasetSchema


class MatDatasetSchema(BaseDatasetSchema):
    mat_file_path = fields.String(
        missing=None, description="mat file on disk", example="./data/dataset.mat",
    )
    mode = fields.String(
        missing="train",
        description="Which split to use, train or test.",
        example="train",
    )
    download = fields.Bool(
        missing=False, description="Whether to download the dataset", example=True
    )


class MultiClassClassificationDatasetSchema(BaseDatasetSchema):
    download = fields.Bool(
        missing=False, description="Whether to download the dataset", example=True
    )
    csv_file_path = fields.String(
        missing=None, description="CSV file on disk", example="./data/train.csv",
    )


class MultiLabelClassificationDatasetSchema(BaseDatasetSchema):
    root = fields.String(
        missing="/", description="Dataset path on disk", example="./data/BigEarthNet/"
    )


class SegmentationDatasetSchema(BaseDatasetSchema):
    root = fields.String(
        missing="/", description="Dataset path on disk", example="./data/BigEarthNet/"
    )
    csv_file_path = fields.String(
        missing=None, description="CSV file on disk", example="./data/train.csv",
    )


class BigEarthNetSchema(BaseDatasetSchema):
    csv_file_path = fields.String(
        missing=None, description="CSV file on disk", example="./data/train.csv"
    )
    lmdb_path = fields.String(required=True, description="Path to the lmdb storage")
    root = fields.String(
        required=True, description="Dataset path on disk", example="./data/BigEarthNet/"
    )
    import_to_lmdb = fields.Bool(
        missing=False, description="Should the data be moved to LMDB"
    )
    bands10_mean = fields.List(
        fields.Float,
        missing=[429.9430203, 614.21682446, 590.23569706],
        required=False,
        description="List of mean values for the 3 channels",
    )
    bands10_std = fields.List(
        fields.Float,
        missing=[572.41639287, 582.87945694, 675.88746967],
        required=False,
        description="List of std values for the 3 channels",
    )
<<<<<<< HEAD
class DotaDatasetSchema(BaseDatasetSchema):
    root = fields.String(
        required = True, description="Dataset path on disk", example = './data/DOTA' 
    )
    subset = fields.String(
        required = True, description = 'Which subset of the data is loaded', example = 'train_split'
    ) 
    subsample_percentage = fields.Float(
        missing = 0.1, description = '...', example = 0.1
    )
    filter_null = fields.Bool(
        missing = True, description = 'Whether to remove examples with no detectable objects', example = 'True')

class EsriChallengeDatasetSchema(BaseDatasetSchema):
    root = fields.String(
        required = True, description="Dataset path on disk", example = './data/DOTA' 
    )
    subset = fields.String(
        required = True, description = 'Which subset of the data is loaded', example = 'train_split'
    ) 
    subsample_percentage = fields.Float(
        missing = 0.1, description = '...', example = 0.1
=======


class SpaceNet6DatasetSchema(BaseDatasetSchema):
    orients = fields.String(
        required=False,
        example="path/to/data/train/AOI_11_Roterdam/SummaryData/SAR_orientations.csv",
        description="Absolute path pointing to the SAR orientations text file "
        "(output of the pre-processing task",
    )
    root_directory = fields.String(
        required=False,
        example="path/to/data/train/AOI_11_Rotterdam/",
        description="Root directory for the raw SpaceNet6 data set",
    )
    start_val_epoch = fields.Int(
        required=False,
        description="From which epoch should the validation period start",
    )
    # Train & val
    folds_path = fields.String(
        required=False,
        example="path/to/results/folds",
        description="Path to the fold csv files",
    )
    segmentation_directory = fields.String(
        required=False,
        example="path/to/results/segmentation",
        description="Source directory with the target segmentation masks",
    )
    gt_csv = fields.String(
        required=False,
        description="Source file containing the ground truth segmentation data on the buildings",
    )
    pred_csv = fields.String(
        required=False,
        description="Destination file for saving the predictions from the current fold",
    )
    pred_folder = fields.String(
        required=False,
        description="Destination directory for saving the predictions from all folds",
    )
    edge_weight = fields.Int(
        required=False, description="Weight for the building edges pixels"
    )
    contact_weight = fields.Int(
        required=False, description="Weight for the building contact pixels"
    )
    # Test
    test_directory = fields.String(
        required=False,
        example="path/to/data/train/AOI_11_Rotterdam/",
        description="Root directory for the raw SpaceNet6 data set",
    )
    merged_pred_dir = fields.String(
        required=False,
        example="path/to/data/train/AOI_11_Rotterdam/",
        description="Destination directory for merging the predictions from all folds",
    )
    solution_file = fields.String(
        required=False,
        example="path/to/data/results/solution.csv",
        description="SpaceNet6-compliant csv destination file used for grading the challenge",
    )
    # Prepare
    num_folds = fields.Int(
        required=False, missing=10, description="Number of fold splits for the data set"
    )
    orients_output = fields.String(
        required=False,
        example="path/to/data/train/AOI_11_Roterdam/SummaryData/SAR_orientations.txt",
        description="Absolute path pointing to the output SAR orientations csv file",
    )
    num_threads = fields.Int(
        required=False,
        missing=1,
        description="Number of threads for parallel execution",
    )
    edge_width = fields.Int(
        required=False,
        default=3,
        description="Width of the edge of buildings (in pixels)",
    )
    contact_width = fields.Int(
        required=False,
        default=9,
        description="Width of the contact between (in pixels)",
    )
    folds_dir = fields.String(
        required=False,
        example="path/to/results/folds",
        description="Source directory with the fold csv files",
>>>>>>> 957e44bd
    )<|MERGE_RESOLUTION|>--- conflicted
+++ resolved
@@ -64,7 +64,6 @@
         required=False,
         description="List of std values for the 3 channels",
     )
-<<<<<<< HEAD
 class DotaDatasetSchema(BaseDatasetSchema):
     root = fields.String(
         required = True, description="Dataset path on disk", example = './data/DOTA' 
@@ -87,7 +86,7 @@
     ) 
     subsample_percentage = fields.Float(
         missing = 0.1, description = '...', example = 0.1
-=======
+    )
 
 
 class SpaceNet6DatasetSchema(BaseDatasetSchema):
@@ -179,5 +178,4 @@
         required=False,
         example="path/to/results/folds",
         description="Source directory with the fold csv files",
->>>>>>> 957e44bd
     )