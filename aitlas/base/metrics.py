import dill
import numpy as np
import torch
from ignite.metrics import confusion_matrix
from ignite.metrics.multilabel_confusion_matrix import MultiLabelConfusionMatrix

class BaseMetric:
    """Base class for implementing metrics """

    def __init__(self, device="cpu", **kwargs):
        self.device = device

    def calculate(self, y_true, y_pred):
        raise NotImplementedError("Please implement you metric calculation logic here.")


class RunningScore(object):
    def __init__(self, num_classes, device):
        self.num_classes = num_classes
        self.device = device
        self.confusion_matrix = None

    def __getstate__(self):
        state = self.__dict__.copy()
        state["confusion_matrix"] = dill.dumps(state["confusion_matrix"])
        return state

    def __setstate__(self, state):
        new_state = state
        new_state["confusion_matrix"] = dill.loads(state["confusion_matrix"])
        self.__dict__.update(new_state)

    def update(self, y_true, y_pred, **kwargs):
        """Updates stats on each batch"""
<<<<<<< HEAD

        # update metrics
        for metric_cls in self.metrics:
            metric = metric_cls(device=self.device)
            if not kwargs.get('detection_clf', False):
                calculated = metric.calculate(y_true, y_pred)
            else:
                calculated = metric.calculate(pred_boxes=y_pred, true_boxes=y_true, 
                                              iou_threshold = kwargs.get('iou_threshold'), 
                                              box_format = kwargs.get('box_format'),
                                              num_classes = kwargs.get('num_classes'))
            if isinstance(calculated, dict):
                if isinstance(self.calculated_metrics[metric.name], list):
                    self.calculated_metrics[metric.name] = {}
                for k, v in calculated.items():
                    if not k in self.calculated_metrics[metric.name]:
                        self.calculated_metrics[metric.name][k] = []
                    self.calculated_metrics[metric.name][k].append(v)
            else:
                self.calculated_metrics[metric.name].append(calculated)

        if kwargs.get('confusion_matrix', True):
            # update confusion matrix
            for lt, lp in zip(y_true, y_pred):
                self.confusion_matrix += self._fast_hist(
                    lt.flatten(), lp.flatten(), self.num_classes
                )

    def _fast_hist(self, label_true, label_pred, n_class):
        mask = (label_true >= 0) & (label_true < n_class)
        hist = np.bincount(
            n_class * label_true[mask].astype(int) + label_pred[mask].astype(int),
            minlength=n_class ** 2,
        ).reshape(n_class, n_class)
        return hist
=======
        self.confusion_matrix.update((y_pred, y_true))
>>>>>>> 957e44bd

    def reset(self):
        """Reset the confusion matrix"""
        self.confusion_matrix.reset()

    def get_computed(self):
        return self.confusion_matrix.compute().type(torch.DoubleTensor)

    def precision(self):
        raise NotImplementedError

    def accuracy(self):
        raise NotImplementedError

    def weights(self):
        raise NotImplementedError

    def recall(self):
        raise NotImplementedError

    def f1_score(self):
        precision = self.precision()
        recall = self.recall()
        micro = (
            2
            * precision["Precision Micro"]
            * recall["Recall Micro"]
            / (precision["Precision Micro"] + recall["Recall Micro"])
        )
        per_class = (
            2
            * precision["Precision per Class"]
            * recall["Recall per Class"]
            / (precision["Precision per Class"] + recall["Recall per Class"])
        )

        return {
            "F1_score Micro": float(micro),
            "F1_score Macro": np.mean(per_class),
            "F1_score Weighted": np.sum(self.weights() * per_class),
            "F1_score per Class": per_class.tolist(),
        }

    def iou(self):
        raise NotImplementedError

    def get_scores(self, metrics):
        """Returns the specified metrics"""
        result = []
        for metric in metrics:
            result.append(getattr(self, metric)())
        return result


class MultiClassRunningScore(RunningScore):
    """Calculates confusion matrix for multi-class data. This class contains metrics that are averaged over batches. """

    def __init__(self, num_classes, device):
        super().__init__(num_classes, device)
        self.confusion_matrix = confusion_matrix.ConfusionMatrix(
            num_classes=num_classes, device=device
        )

    def accuracy(self):
        cm = self.get_computed()
        accuracy = cm.diag().sum() / (cm.sum() + 1e-15)
        return {"Accuracy": accuracy}

    def weights(self):
        cm = self.get_computed()
        return (cm.sum(dim=1) / cm.sum()).numpy()

    def recall(self):
        cm = self.get_computed()
        micro = cm.diag().sum() / (cm.sum() + 1e-15)  # same as accuracy for multiclass
        macro = (cm.diag() / (cm.sum(dim=1) + 1e-15)).mean()
        weighted = (
            (cm.diag() / (cm.sum(dim=1) + 1e-15))
            * ((cm.sum(dim=1)) / (cm.sum() + 1e-15))
        ).sum()
        per_class = cm.diag() / (cm.sum(dim=1) + 1e-15)

        return {
            "Recall Micro": micro,
            "Recall Macro": macro,
            "Recall Weighted": weighted,
            "Recall per Class": per_class.numpy(),
        }

    def precision(self):
        cm = self.get_computed()
        micro = cm.diag().sum() / (cm.sum() + 1e-15)  # same as accuracy for multiclass
        macro = (cm.diag() / (cm.sum(dim=0) + 1e-15)).mean()
        weighted = (
            (cm.diag() / (cm.sum(dim=0) + 1e-15))
            * ((cm.sum(dim=1)) / (cm.sum() + 1e-15))
        ).sum()
        per_class = cm.diag() / (cm.sum(dim=0) + 1e-15)

        return {
            "Precision Micro": micro,
            "Precision Macro": macro,
            "Precision Weighted": weighted,
            "Precision per Class": per_class.numpy(),
        }

    def iou(self):
        cm = self.get_computed()
        iou = cm.diag() / (cm.sum(dim=1) + cm.sum(dim=0) - cm.diag() + 1e-15)

        return {"IOU": iou.tolist(), "mIOU": float(iou.mean())}


class MultiLabelRunningScore(RunningScore):
    """Calculates a confusion matrix for multi-labelled, multi-class data in addition to the """

    def __init__(self, num_classes, device):
        super().__init__(num_classes, device)
        self.confusion_matrix = MultiLabelConfusionMatrix(
            num_classes=self.num_classes, device=self.device,
        )

    def accuracy(self):
        tp, tn, fp, fn = self.get_outcomes()
        tp_total, tn_total, fp_total, fn_total = self.get_outcomes(total=True)

        accuracy = (tp_total + tn_total) / (tp_total + tn_total + fp_total + fn_total)
        accuracy_per_class = (tp + tn) / (tp + tn + fp + fn)

        return {"Accuracy": accuracy, "Accuracy per Class": accuracy_per_class}

    def precision(self):
        tp, tn, fp, fn = self.get_outcomes()
        tp_total, tn_total, fp_total, fn_total = self.get_outcomes(total=True)
        micro = tp_total / (tp_total + fp_total)
        per_class = tp / (tp + fp)
        macro = np.mean(per_class)
        weighted = np.sum(per_class * self.weights())
        return {
            "Precision Micro": float(micro),
            "Precision Macro": macro,
            "Precision Weighted": weighted,
            "Precision per Class": per_class,
        }

    def weights(self):
        tp, tn, fp, fn = self.get_outcomes()
        weights = (tp + fn) / self.get_samples()
        return weights

    def recall(self):
        tp, tn, fp, fn = self.get_outcomes()
        tp_total, tn_total, fp_total, fn_total = self.get_outcomes(total=True)
        micro = tp_total / (tp_total + fn_total)
        per_class = tp / (tp + fn)
        macro = np.mean(per_class)
        weighted = np.sum(per_class * self.weights())
        return {
            "Recall Micro": float(micro),
            "Recall Macro": macro,
            "Recall Weighted": weighted,
            "Recall per Class": per_class,
        }

    def get_outcomes(self, total=False):
        """
        Return true/false positives/negatives from the confusion matrix
        :param total: do we need to return per class or total
        """
        cm = self.get_computed()
        tp = cm[:, 1, 1]
        tn = cm[:, 0, 0]
        fp = cm[:, 0, 1]
        fn = cm[:, 1, 0]

        if total:  # sum it all if we need to calculate the totals
            tp, tn, fp, fn = tp.sum(), tn.sum(), fp.sum(), fn.sum()

        return tp.numpy(), tn.numpy(), fp.numpy(), fn.numpy()

    def count(self):
        tp, tn, fp, fn = self.get_outcomes(True)
        return tp + tn + fp + fn

    def get_samples(self):
        cm = self.confusion_matrix.compute().cpu().detach().numpy()
        return np.sum(cm[:, 1, 0]) + np.sum(cm[:, 1, 1])

    def iou(self):
        tp, tn, fp, fn = self.get_outcomes()
        tp_total, tn_total, fp_total, fn_total = self.get_outcomes(total=True)

        iou_per_class = tp / (tp + fp + fn)
        iou = tp_total / (tp_total + fp_total + fn_total)

        return {
            "IOU": float(iou),
            "IOU mean": np.mean(iou_per_class),
            "IOU per Class": iou_per_class.tolist(),
        }


class SegmentationRunningScore(RunningScore):
    """Calculates a metrics for semantic segmentation"""

    def __init__(self, num_classes, device):
        super().__init__(num_classes, device)
        self.iou_per_class = torch.zeros(num_classes, dtype=torch.float64).to(
            self.device
        )
        self.f1_score_per_class = torch.zeros(num_classes, dtype=torch.float64).to(
            self.device
        )
        self.intersection_per_class = torch.zeros(num_classes, dtype=torch.float64).to(
            self.device
        )
        self.total_per_class = torch.zeros(num_classes, dtype=torch.float64).to(
            self.device
        )
        self.pixel_accuracy_per_class = torch.zeros(
            num_classes, dtype=torch.float64
        ).to(self.device)
        self.samples = 0

    def update(self, y_true, y_pred):
        """Updates metrics on each batch"""
        num_images, num_labels, h, w = y_true.shape
        self.samples += num_images
        for i in range(num_images):
            for j in range(num_labels):
                y_pred_local = y_pred[i, j, :, :].unsqueeze(0)
                y_true_local = y_true[i, j, :, :].unsqueeze(0)
                intersection = (y_pred_local & y_true_local).float().sum()
                union = (y_pred_local | y_true_local).float().sum()
                correct = (y_pred_local == y_true_local).int().sum()

                total = y_true_local.numel()
                trues = y_pred_local.float().sum() + y_true_local.float().sum()

                self.iou_per_class[j] += 1 if union == 0 else (intersection / union)
                self.f1_score_per_class[j] += (
                    1 if trues == 0 else (2 * intersection / trues)
                )
                self.pixel_accuracy_per_class[j] += correct / total

    def reset(self):
        """Reset the metrics"""
        self.iou_per_class = torch.zeros(self.num_classes, dtype=torch.float64).to(
            self.device
        )
        self.f1_score_per_class = torch.zeros(self.num_classes, dtype=torch.float64).to(
            self.device
        )
        self.intersection_per_class = torch.zeros(
            self.num_classes, dtype=torch.float64
        ).to(self.device)
        self.total_per_class = torch.zeros(self.num_classes, dtype=torch.float64).to(
            self.device
        )
        self.pixel_accuracy_per_class = torch.zeros(
            self.num_classes, dtype=torch.float64
        ).to(self.device)
        self.samples = 0

    def accuracy(self):
        self.pixel_accuracy_per_class = self.pixel_accuracy_per_class / self.samples
        return {
            "Accuracy mean": float(self.pixel_accuracy_per_class.mean()),
            "Accuracy per Class": self.pixel_accuracy_per_class.tolist(),
        }

    def f1_score(self):
        self.f1_score_per_class = self.f1_score_per_class / self.samples
        return {
            "F1 mean": float(self.f1_score_per_class.mean()),
            "F1 per Class": self.f1_score_per_class.tolist(),
        }

    def iou(self):
        self.iou_per_class = self.iou_per_class / self.samples
        return {
            "IOU mean": float(self.iou_per_class.mean()),
            "IOU per Class": self.iou_per_class.tolist(),
        }<|MERGE_RESOLUTION|>--- conflicted
+++ resolved
@@ -32,45 +32,7 @@
 
     def update(self, y_true, y_pred, **kwargs):
         """Updates stats on each batch"""
-<<<<<<< HEAD
-
-        # update metrics
-        for metric_cls in self.metrics:
-            metric = metric_cls(device=self.device)
-            if not kwargs.get('detection_clf', False):
-                calculated = metric.calculate(y_true, y_pred)
-            else:
-                calculated = metric.calculate(pred_boxes=y_pred, true_boxes=y_true, 
-                                              iou_threshold = kwargs.get('iou_threshold'), 
-                                              box_format = kwargs.get('box_format'),
-                                              num_classes = kwargs.get('num_classes'))
-            if isinstance(calculated, dict):
-                if isinstance(self.calculated_metrics[metric.name], list):
-                    self.calculated_metrics[metric.name] = {}
-                for k, v in calculated.items():
-                    if not k in self.calculated_metrics[metric.name]:
-                        self.calculated_metrics[metric.name][k] = []
-                    self.calculated_metrics[metric.name][k].append(v)
-            else:
-                self.calculated_metrics[metric.name].append(calculated)
-
-        if kwargs.get('confusion_matrix', True):
-            # update confusion matrix
-            for lt, lp in zip(y_true, y_pred):
-                self.confusion_matrix += self._fast_hist(
-                    lt.flatten(), lp.flatten(), self.num_classes
-                )
-
-    def _fast_hist(self, label_true, label_pred, n_class):
-        mask = (label_true >= 0) & (label_true < n_class)
-        hist = np.bincount(
-            n_class * label_true[mask].astype(int) + label_pred[mask].astype(int),
-            minlength=n_class ** 2,
-        ).reshape(n_class, n_class)
-        return hist
-=======
         self.confusion_matrix.update((y_pred, y_true))
->>>>>>> 957e44bd
 
     def reset(self):
         """Reset the confusion matrix"""
