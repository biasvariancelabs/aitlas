--- conflicted
+++ resolved
@@ -150,8 +150,6 @@
 
         return {"IOU": iou.tolist(), "mIOU": float(iou.mean())}
 
-<<<<<<< HEAD
-=======
     def kappa(self):
         cm = self.get_computed()
         N = cm.shape[0]
@@ -171,7 +169,6 @@
         return {"Kappa metric": kappa}
 
 
->>>>>>> e36913c4
 class MultiLabelRunningScore(RunningScore):
     """Calculates a confusion matrix for multi-labelled, multi-class data in addition to the """
 
