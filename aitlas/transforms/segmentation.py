--- conflicted
+++ resolved
@@ -1,30 +1,28 @@
-<<<<<<< HEAD
 """
 # Code borrowded from:
 # https://github.com/zijundeng/pytorch-semantic-segmentation/blob/master/utils/transforms.py
 #
 """
 import random
+
 import numpy as np
+import torch
+import torchvision.transforms as torch_tr
+from config import cfg
+from PIL import Image, ImageEnhance
+from scipy.ndimage.interpolation import shift
 from skimage.filters import gaussian
 from skimage.restoration import denoise_bilateral
-import torch
-from PIL import Image, ImageEnhance
-import torchvision.transforms as torch_tr
-from config import cfg
-from scipy.ndimage.interpolation import shift
 from skimage.segmentation import find_boundaries
+from torchvision import transforms as torch_tr
+
+from ..base import BaseTransforms
+
 
 try:
     import accimage
 except ImportError:
     accimage = None
-=======
-import torch
-from torchvision import transforms
->>>>>>> e07cde6b
-
-from ..base import BaseTransforms
 
 
 class MinMaxNormTransponse(BaseTransforms):
@@ -42,7 +40,6 @@
         return sample.astype("float32") / 255
 
 
-<<<<<<< HEAD
 class RandomVerticalFlip(object):
     def __call__(self, img):
         if random.random() < 0.5:
@@ -95,9 +92,9 @@
         one_hot = 0
 
         border = cfg.BORDER_WINDOW
-        if (cfg.REDUCE_BORDER_EPOCH != -1 and cfg.EPOCH > cfg.REDUCE_BORDER_EPOCH):
+        if cfg.REDUCE_BORDER_EPOCH != -1 and cfg.EPOCH > cfg.REDUCE_BORDER_EPOCH:
             border = border // 2
-            border_prediction = find_boundaries(img_arr, mode='thick').astype(np.uint8)
+            border_prediction = find_boundaries(img_arr, mode="thick").astype(np.uint8)
 
         for i in range(-border, border + 1):
             for j in range(-border, border + 1):
@@ -111,7 +108,7 @@
 
         one_hot = np.moveaxis(one_hot, -1, 0)
 
-        if (cfg.REDUCE_BORDER_EPOCH != -1 and cfg.EPOCH > cfg.REDUCE_BORDER_EPOCH):
+        if cfg.REDUCE_BORDER_EPOCH != -1 and cfg.EPOCH > cfg.REDUCE_BORDER_EPOCH:
             one_hot = np.where(border_prediction, 2 * one_hot, 1 * one_hot)
             # print(one_hot.shape)
         return torch.from_numpy(one_hot).byte()
@@ -174,7 +171,9 @@
 
     def __call__(self, img):
         sigma = random.uniform(0.05, 0.75)
-        blurred_img = denoise_bilateral(np.array(img), sigma_spatial=sigma, multichannel=True)
+        blurred_img = denoise_bilateral(
+            np.array(img), sigma_spatial=sigma, multichannel=True
+        )
         blurred_img *= 255
         return Image.fromarray(blurred_img.astype(np.uint8))
 
@@ -197,7 +196,7 @@
         PIL Image: Brightness adjusted image.
     """
     if not _is_pil_image(img):
-        raise TypeError('img should be PIL Image. Got {}'.format(type(img)))
+        raise TypeError("img should be PIL Image. Got {}".format(type(img)))
 
     enhancer = ImageEnhance.Brightness(img)
     img = enhancer.enhance(brightness_factor)
@@ -215,7 +214,7 @@
         PIL Image: Contrast adjusted image.
     """
     if not _is_pil_image(img):
-        raise TypeError('img should be PIL Image. Got {}'.format(type(img)))
+        raise TypeError("img should be PIL Image. Got {}".format(type(img)))
 
     enhancer = ImageEnhance.Contrast(img)
     img = enhancer.enhance(contrast_factor)
@@ -233,7 +232,7 @@
         PIL Image: Saturation adjusted image.
     """
     if not _is_pil_image(img):
-        raise TypeError('img should be PIL Image. Got {}'.format(type(img)))
+        raise TypeError("img should be PIL Image. Got {}".format(type(img)))
 
     enhancer = ImageEnhance.Color(img)
     img = enhancer.enhance(saturation_factor)
@@ -259,24 +258,24 @@
         PIL Image: Hue adjusted image.
     """
     if not (-0.5 <= hue_factor <= 0.5):
-        raise ValueError('hue_factor is not in [-0.5, 0.5].'.format(hue_factor))
+        raise ValueError("hue_factor is not in [-0.5, 0.5].".format(hue_factor))
 
     if not _is_pil_image(img):
-        raise TypeError('img should be PIL Image. Got {}'.format(type(img)))
+        raise TypeError("img should be PIL Image. Got {}".format(type(img)))
 
     input_mode = img.mode
-    if input_mode in {'L', '1', 'I', 'F'}:
+    if input_mode in {"L", "1", "I", "F"}:
         return img
 
-    h, s, v = img.convert('HSV').split()
+    h, s, v = img.convert("HSV").split()
 
     np_h = np.array(h, dtype=np.uint8)
     # uint8 addition take cares of rotation across boundaries
-    with np.errstate(over='ignore'):
+    with np.errstate(over="ignore"):
         np_h += np.uint8(hue_factor * 255)
-    h = Image.fromarray(np_h, 'L')
-
-    img = Image.merge('HSV', (h, s, v)).convert(input_mode)
+    h = Image.fromarray(np_h, "L")
+
+    img = Image.merge("HSV", (h, s, v)).convert(input_mode)
     return img
 
 
@@ -309,24 +308,30 @@
         """
         transforms = []
         if brightness > 0:
-            brightness_factor = np.random.uniform(max(0, 1 - brightness), 1 + brightness)
+            brightness_factor = np.random.uniform(
+                max(0, 1 - brightness), 1 + brightness
+            )
             transforms.append(
-                torch_tr.Lambda(lambda img: adjust_brightness(img, brightness_factor)))
+                torch_tr.Lambda(lambda img: adjust_brightness(img, brightness_factor))
+            )
 
         if contrast > 0:
             contrast_factor = np.random.uniform(max(0, 1 - contrast), 1 + contrast)
             transforms.append(
-                torch_tr.Lambda(lambda img: adjust_contrast(img, contrast_factor)))
+                torch_tr.Lambda(lambda img: adjust_contrast(img, contrast_factor))
+            )
 
         if saturation > 0:
-            saturation_factor = np.random.uniform(max(0, 1 - saturation), 1 + saturation)
+            saturation_factor = np.random.uniform(
+                max(0, 1 - saturation), 1 + saturation
+            )
             transforms.append(
-                torch_tr.Lambda(lambda img: adjust_saturation(img, saturation_factor)))
+                torch_tr.Lambda(lambda img: adjust_saturation(img, saturation_factor))
+            )
 
         if hue > 0:
             hue_factor = np.random.uniform(-hue, hue)
-            transforms.append(
-                torch_tr.Lambda(lambda img: adjust_hue(img, hue_factor)))
+            transforms.append(torch_tr.Lambda(lambda img: adjust_hue(img, hue_factor)))
 
         np.random.shuffle(transforms)
         transform = torch_tr.Compose(transforms)
@@ -340,10 +345,12 @@
         Returns:
             PIL Image: Color jittered image.
         """
-        transform = self.get_params(self.brightness, self.contrast,
-                                    self.saturation, self.hue)
+        transform = self.get_params(
+            self.brightness, self.contrast, self.saturation, self.hue
+        )
         return transform(img)
-=======
+
+
 class ResizeToTensor(BaseTransforms):
     def __call__(self, sample):
         data_transforms = transforms.Compose(
@@ -375,5 +382,4 @@
             x.append(data_transforms(ch))
 
         # this is the multichannel transformed image (a torch tensor)
-        return torch.cat(x)
->>>>>>> e07cde6b
+        return torch.cat(x)