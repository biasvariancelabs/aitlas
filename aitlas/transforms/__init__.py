--- conflicted
+++ resolved
@@ -1,10 +1,6 @@
 from .big_earth_net import *
+from .breizhcrops import *
 from .classification import *
+from .joint_transforms import *
 from .segmentation import *
-<<<<<<< HEAD
-from .joint_transforms import *
-from .spacenet6 import SpaceNet6Transforms
-=======
-from .classification import *
-from .breizhcrops import *
->>>>>>> 078dc395
+from .spacenet6 import SpaceNet6Transforms