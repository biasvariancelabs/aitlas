from .deeplabv3 import DeepLabV3
from .fastrcnn import FastRCNN
from .resnet import ResNet50
from .shallow import ShallowCNNNet
<<<<<<< HEAD
from .resnet import ResNet50MultiLabel
=======
from .vgg16 import VGG16MultiLabel
>>>>>>> 994dbaf3
<|MERGE_RESOLUTION|>--- conflicted
+++ resolved
@@ -2,8 +2,5 @@
 from .fastrcnn import FastRCNN
 from .resnet import ResNet50
 from .shallow import ShallowCNNNet
-<<<<<<< HEAD
 from .resnet import ResNet50MultiLabel
-=======
-from .vgg16 import VGG16MultiLabel
->>>>>>> 994dbaf3
+from .vgg16 import VGG16MultiLabel