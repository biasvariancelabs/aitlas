from .alexnet import AlexNet, AlexNetMultiLabel
from .cnn_rnn import CNNRNN
from .deeplabv3 import DeepLabV3
from .densenet import DenseNet201, DenseNet201MultiLabel
from .fastrcnn import FastRCNN
from .hrnet import HRNet
from .resnet import ResNet50, ResNet50MultiLabel, ResNet152, ResNet152MultiLabel
from .shallow import ShallowCNNNet, ShallowCNNNetMultilabel
<<<<<<< HEAD
from .unet import Unet
#from .unet_efficientnet import UNetEfficientNet
from .vgg import VGG16, VGG19, VGG16MultiLabel, VGG19MultiLabel
=======
from .vgg16 import VGG16MultiLabel
from .transformer import TransformerModel
from .lstm import LSTM
from .msresnet import MSResNet
from .inceptiontime import InceptionTime
from .tempcnn import TempCNN
from .starrnn import StarRNN
from .omniscalecnn import OmniScaleCNN
>>>>>>> 078dc395
<|MERGE_RESOLUTION|>--- conflicted
+++ resolved
@@ -4,19 +4,17 @@
 from .densenet import DenseNet201, DenseNet201MultiLabel
 from .fastrcnn import FastRCNN
 from .hrnet import HRNet
+from .inceptiontime import InceptionTime
+from .lstm import LSTM
+from .msresnet import MSResNet
+from .omniscalecnn import OmniScaleCNN
 from .resnet import ResNet50, ResNet50MultiLabel, ResNet152, ResNet152MultiLabel
 from .shallow import ShallowCNNNet, ShallowCNNNetMultilabel
-<<<<<<< HEAD
+from .starrnn import StarRNN
+from .tempcnn import TempCNN
+from .transformer import TransformerModel
 from .unet import Unet
-#from .unet_efficientnet import UNetEfficientNet
+
+# from .unet_efficientnet import UNetEfficientNet
 from .vgg import VGG16, VGG19, VGG16MultiLabel, VGG19MultiLabel
-=======
-from .vgg16 import VGG16MultiLabel
-from .transformer import TransformerModel
-from .lstm import LSTM
-from .msresnet import MSResNet
-from .inceptiontime import InceptionTime
-from .tempcnn import TempCNN
-from .starrnn import StarRNN
-from .omniscalecnn import OmniScaleCNN
->>>>>>> 078dc395
+from .vgg16 import VGG16MultiLabel