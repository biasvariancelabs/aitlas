from .alexnet import AlexNet, AlexNetMultiLabel
from .cnn_rnn import CNNRNN
from .deeplabv3 import DeepLabV3
from .densenet import DenseNet201, DenseNet201MultiLabel
from .fastrcnn import FastRCNN
from .hrnet import HRNet
from .resnet import ResNet50, ResNet50MultiLabel, ResNet152, ResNet152MultiLabel
from .shallow import ShallowCNNNet, ShallowCNNNetMultilabel
<<<<<<< HEAD
from .unet_efficientnet import UNetEfficientNet
=======
from .unet import Unet

# from .unet_efficientnet import UNetEfficientNet
>>>>>>> e11bf3d1
from .vgg import VGG16, VGG19, VGG16MultiLabel, VGG19MultiLabel<|MERGE_RESOLUTION|>--- conflicted
+++ resolved
@@ -6,11 +6,6 @@
 from .hrnet import HRNet
 from .resnet import ResNet50, ResNet50MultiLabel, ResNet152, ResNet152MultiLabel
 from .shallow import ShallowCNNNet, ShallowCNNNetMultilabel
-<<<<<<< HEAD
+from .unet import Unet
 from .unet_efficientnet import UNetEfficientNet
-=======
-from .unet import Unet
-
-# from .unet_efficientnet import UNetEfficientNet
->>>>>>> e11bf3d1
 from .vgg import VGG16, VGG19, VGG16MultiLabel, VGG19MultiLabel