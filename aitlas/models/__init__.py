--- conflicted
+++ resolved
@@ -1,15 +1,10 @@
 from .alexnet import AlexNet, AlexNetMultiLabel
+from .cnn_rnn import CNNRNN
 from .deeplabv3 import DeepLabV3
 from .densenet import DenseNet201, DenseNet201MultiLabel
 from .fastrcnn import FastRCNN
 from .resnet import ResNet50, ResNet50MultiLabel, ResNet152, ResNet152MultiLabel
 from .shallow import ShallowCNNNet, ShallowCNNNetMultilabel
-<<<<<<< HEAD
 from .unet_efficientnet import UNetEfficientNet
 from .unetresnet34 import UNetResnet34
-from .vgg import VGG16, VGG19, VGG16MultiLabel, VGG19MultiLabel
-=======
-from .vgg import VGG16, VGG16MultiLabel, VGG19, VGG19MultiLabel
-from .densenet import DenseNet201, DenseNet201MultiLabel
-from .cnn_rnn import CNNRNN
->>>>>>> 3fc03b0e
+from .vgg import VGG16, VGG19, VGG16MultiLabel, VGG19MultiLabel