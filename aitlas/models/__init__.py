from .alexnet import AlexNet, AlexNetMultiLabel
from .deeplabv3 import DeepLabV3
from .densenet import DenseNet201, DenseNet201MultiLabel
from .fastrcnn import FastRCNN
<<<<<<< HEAD
from .resnet import ResNet50, ResNet50MultiLabel, ResNet152, ResNet152MultiLabel
from .shallow import ShallowCNNNet, ShallowCNNNetMultilabel
from .unetresnet34 import UNetResnet34
from .vgg import VGG16, VGG19, VGG16MultiLabel, VGG19MultiLabel
=======
from .resnet import ResNet50
from .shallow import ShallowCNNNet
from .resnet import ResNet50MultiLabel
from .vgg16 import VGG16MultiLabel
from .unet_efficientnet import UNetEfficientNet
>>>>>>> 433014c9
<|MERGE_RESOLUTION|>--- conflicted
+++ resolved
@@ -2,15 +2,8 @@
 from .deeplabv3 import DeepLabV3
 from .densenet import DenseNet201, DenseNet201MultiLabel
 from .fastrcnn import FastRCNN
-<<<<<<< HEAD
 from .resnet import ResNet50, ResNet50MultiLabel, ResNet152, ResNet152MultiLabel
 from .shallow import ShallowCNNNet, ShallowCNNNetMultilabel
+from .unet_efficientnet import UNetEfficientNet
 from .unetresnet34 import UNetResnet34
-from .vgg import VGG16, VGG19, VGG16MultiLabel, VGG19MultiLabel
-=======
-from .resnet import ResNet50
-from .shallow import ShallowCNNNet
-from .resnet import ResNet50MultiLabel
-from .vgg16 import VGG16MultiLabel
-from .unet_efficientnet import UNetEfficientNet
->>>>>>> 433014c9
+from .vgg import VGG16, VGG19, VGG16MultiLabel, VGG19MultiLabel