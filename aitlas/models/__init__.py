from .deeplabv3 import DeepLabV3
from .fastrcnn import FastRCNN
<<<<<<< HEAD
from .resnet import ResNet50, ResNet50MultiLabel, ResNet152, ResNet152MultiLabel
from .shallow import ShallowCNNNet, ShallowCNNNetMultilabel
from .vgg import VGG16, VGG16MultiLabel, VGG19, VGG19MultiLabel
from .densenet import DenseNet201, DenseNet201MultiLabel
from .alexnet import AlexNet, AlexNetMultiLabel
=======
from .resnet import ResNet50
from .shallow import ShallowCNNNet
from .resnet import ResNet50MultiLabel
from .vgg16 import VGG16MultiLabel
from .unetresnet34 import UNetResnet34
>>>>>>> fd190845
<|MERGE_RESOLUTION|>--- conflicted
+++ resolved
@@ -1,15 +1,8 @@
+from .alexnet import AlexNet, AlexNetMultiLabel
 from .deeplabv3 import DeepLabV3
+from .densenet import DenseNet201, DenseNet201MultiLabel
 from .fastrcnn import FastRCNN
-<<<<<<< HEAD
 from .resnet import ResNet50, ResNet50MultiLabel, ResNet152, ResNet152MultiLabel
 from .shallow import ShallowCNNNet, ShallowCNNNetMultilabel
-from .vgg import VGG16, VGG16MultiLabel, VGG19, VGG19MultiLabel
-from .densenet import DenseNet201, DenseNet201MultiLabel
-from .alexnet import AlexNet, AlexNetMultiLabel
-=======
-from .resnet import ResNet50
-from .shallow import ShallowCNNNet
-from .resnet import ResNet50MultiLabel
-from .vgg16 import VGG16MultiLabel
 from .unetresnet34 import UNetResnet34
->>>>>>> fd190845
+from .vgg import VGG16, VGG19, VGG16MultiLabel, VGG19MultiLabel