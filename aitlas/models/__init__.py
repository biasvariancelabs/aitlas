--- conflicted
+++ resolved
@@ -1,9 +1,7 @@
 from .deeplabv3 import DeepLabV3
 from .fastrcnn import FastRCNN
-<<<<<<< HEAD
-from .resnet import ResNet50
-from .shallow import ShallowCNNNet
-from .resnet import ResNet50MultiLabel
+from .resnet import ResNet50, ResNet50MultiLabel
+from .shallow import ShallowCNNNet, ShallowCNNNetMultilabel
 from .vgg16 import VGG16MultiLabel
 from .transformer import TransformerModel
 from .lstm import LSTM
@@ -11,9 +9,4 @@
 from .inceptiontime import InceptionTime
 from .tempcnn import TempCNN
 from .starrnn import StarRNN
-from .omniscalecnn import OmniScaleCNN
-=======
-from .resnet import ResNet50, ResNet50MultiLabel
-from .shallow import ShallowCNNNet, ShallowCNNNetMultilabel
-from .vgg16 import VGG16MultiLabel
->>>>>>> cfb96ddf
+from .omniscalecnn import OmniScaleCNN