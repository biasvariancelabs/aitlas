--- conflicted
+++ resolved
@@ -1,7 +1,7 @@
-<<<<<<< HEAD
 from marshmallow import Schema, fields
 
 from ..base import BaseModelSchema
+from ..base.schemas import BaseSegmentationClassifierSchema
 
 
 class UnsupervisedDeepMulticlassClassifierSchema(BaseModelSchema):
@@ -15,17 +15,16 @@
     sobel = fields.Boolean(
         missing=False, description="Whether to turn on on sobel filtering."
     )
-=======
-from marshmallow import fields, validate
-
-from aitlas.base.schemas import BaseSegmentationClassifierSchema
 
 
 class UNetEfficientNetModelSchema(BaseSegmentationClassifierSchema):
-    net = fields.String(required=True,
-                        description="Which neural network architecture to use",
-                        validate=validate.OneOf(["b4", "b5", "b6", "b7", "l2"]))
-    stride = fields.Int(required=True,
-                        description="Controls how the filters convolve the input",
-                        validate=validate.OneOf([16, 32]))
->>>>>>> 433014c9
+    net = fields.String(
+        required=True,
+        description="Which neural network architecture to use",
+        validate=validate.OneOf(["b4", "b5", "b6", "b7", "l2"]),
+    )
+    stride = fields.Int(
+        required=True,
+        description="Controls how the filters convolve the input",
+        validate=validate.OneOf([16, 32]),
+    )