--- conflicted
+++ resolved
@@ -1,7 +1,7 @@
-<<<<<<< HEAD
-from marshmallow import fields, validate
+from marshmallow import fields, validate, Schema
 
 from aitlas.base.schemas import BaseClassifierSchema
+from ..base import BaseModelSchema
 
 
 class TransformerModelSchema(BaseClassifierSchema):
@@ -143,11 +143,6 @@
 
     dropout = fields.Float(required=False, missing = 0.18203942949809093,
                         description="None")
-=======
-from marshmallow import Schema, fields
-
-from ..base import BaseModelSchema
-
 
 class UnsupervisedDeepMulticlassClassifierSchema(BaseModelSchema):
     learning_rate = fields.Float(
@@ -159,5 +154,4 @@
     )
     sobel = fields.Boolean(
         missing=False, description="Whether to turn on on sobel filtering."
-    )
->>>>>>> cfb96ddf
+    )