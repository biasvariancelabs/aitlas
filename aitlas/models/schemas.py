from marshmallow import Schema, fields, validate

from ..base import BaseModelSchema
from ..base.schemas import BaseSegmentationClassifierSchema


class UnsupervisedDeepMulticlassClassifierSchema(BaseModelSchema):
    learning_rate = fields.Float(
        missing=0.05, description="Learning rate used in training."
    )
    weight_decay = fields.Float(missing=-5, description="Weight decay for optimizer.")
    number_of_clusters = fields.Integer(
        missing=100, description="Number of clusters to use during traning."
    )
    sobel = fields.Boolean(
        missing=False, description="Whether to turn on on sobel filtering."
    )


<<<<<<< HEAD
class UNetEfficientNetModelSchema(BaseSegmentationClassifierSchema):
    net = fields.String(
        required=True,
        description="Which neural network architecture to use",
        validate=validate.OneOf(["b4", "b5", "b6", "b7", "l2"]),
    )
    stride = fields.Int(
        required=True,
        description="Controls how the filters convolve the input",
        validate=validate.OneOf([16, 32]),
=======
class CNNRNNModelSchema(BaseModelSchema):
    learning_rate = fields.Float(
        required=False, missing=0.0001, description="Learning rate used in training."
    )
    embed_size = fields.Int(
        required=False, missing=256, description="Dimension of decoder embedding vectors."
    )
    hidden_size = fields.Int(
        required=False, missing=512, description="Dimension of hidden LSTM states."
    )
    num_layers = fields.Int(
        required=False, missing=1, description="Number of LSTM layers."
    )
    threshold = fields.Float(
        required=False, missing=0.5, description="Label probability threshold."
>>>>>>> 3fc03b0e
    )<|MERGE_RESOLUTION|>--- conflicted
+++ resolved
@@ -17,7 +17,6 @@
     )
 
 
-<<<<<<< HEAD
 class UNetEfficientNetModelSchema(BaseSegmentationClassifierSchema):
     net = fields.String(
         required=True,
@@ -28,13 +27,17 @@
         required=True,
         description="Controls how the filters convolve the input",
         validate=validate.OneOf([16, 32]),
-=======
+    )
+
+
 class CNNRNNModelSchema(BaseModelSchema):
     learning_rate = fields.Float(
         required=False, missing=0.0001, description="Learning rate used in training."
     )
     embed_size = fields.Int(
-        required=False, missing=256, description="Dimension of decoder embedding vectors."
+        required=False,
+        missing=256,
+        description="Dimension of decoder embedding vectors.",
     )
     hidden_size = fields.Int(
         required=False, missing=512, description="Dimension of hidden LSTM states."
@@ -44,5 +47,4 @@
     )
     threshold = fields.Float(
         required=False, missing=0.5, description="Label probability threshold."
->>>>>>> 3fc03b0e
     )