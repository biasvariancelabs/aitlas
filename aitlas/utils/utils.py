--- conflicted
+++ resolved
@@ -79,7 +79,6 @@
     return direction, strip, coord
 
 
-<<<<<<< HEAD
 # Run this Function to split images into XxX pieces, and file out.txt containing the lists of patches
 # Example call: split_images("./inria/images", "./inria/masks", "./inria/output", 500)
 def split_images(images_dir, masks_dir, output_dir, target_size):
@@ -119,7 +118,8 @@
 
         print("Processed {} {}/{}".format(img_filename, i + 1, len(img_paths)))
         file.close()
-=======
+
+
 def load_voc_format_dataset(dir):
     """Loads a dataset in the Pascal VOC format. It expects a `multilabels.txt` file and `images` in the root folder"""
 
@@ -196,4 +196,3 @@
             data.append(item)
 
         return data
->>>>>>> 579a9782
