# links needed for torch version
--find-links https://download.pytorch.org/whl/torch_stable.html
torch<1.6.1
torchvision<0.7.1
munch<2.5.1
numpy~=1.20.1
marshmallow<3.7.2
matplotlib<3.3.1
tifffile<2020.7.25
zipp<3.1.1
click<7.1.3
sklearn<0.0.1
seaborn<0.11.1
pandas~=1.2.1
tensorboard<2.3.1
opencv-python~=4.4.0.46
tensorboard<2.3.1
lmdb<1.0.1
pyarrow<1.0.2
tqdm~=4.56.0
scikit-image~=0.18.1
jupyter<1.0.1
pytorch-ignite<0.5
faiss-cpu<1.7.9
eo-learn-core<0.8.1

networkx~=2.5
numba~=0.52.0
scipy~=1.6.0
osmnx~=1.0.1
Shapely~=1.7.1
statsmodels~=0.12.1
Fiona~=1.8.18
utm~=0.7.0
osgeo~=0.0.0
geopandas~=0.8.1
Pillow~=8.1.0
GDAL~=3.0.4
geffnet~=1.0.0
scikit-learn~=0.23.2
imgaug~=0.2.6
setuptools~=52.0.0
apex~=0.9.10.dev0
rasterio~=1.2.0
solaris~=0.4.0

scikit-multilearn~=0.2.0
arff~=0.9
<<<<<<< HEAD
dill<0.3.5
=======


timm~=0.4.12
>>>>>>> e07cde6b
<|MERGE_RESOLUTION|>--- conflicted
+++ resolved
@@ -46,10 +46,7 @@
 
 scikit-multilearn~=0.2.0
 arff~=0.9
-<<<<<<< HEAD
 dill<0.3.5
-=======
 
 
-timm~=0.4.12
->>>>>>> e07cde6b
+timm~=0.4.12